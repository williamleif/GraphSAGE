--- conflicted
+++ resolved
@@ -47,22 +47,12 @@
 
         self_vecs, neigh_vecs = inputs
 
-<<<<<<< HEAD
         neigh_vecs = tf.nn.dropout(neigh_vecs, 1 - self.dropout)
         self_vecs = tf.nn.dropout(self_vecs, 1 - self.dropout)
         # 均值聚合后neigh_mean shape变为[batchSize,numNeighDim],原来每个batchSize的向量均值聚合为1个
         neigh_means = tf.reduce_mean(neigh_vecs, axis=1)
 
         # [nodes] x W，相乘后shape变为[batchSize, outputDim]
-=======
-        #
-        neigh_vecs = tf.nn.dropout(neigh_vecs, 1-self.dropout)
-        self_vecs = tf.nn.dropout(self_vecs, 1-self.dropout)
-        neigh_means = tf.reduce_mean(neigh_vecs, axis=1)
-
-        # [nodes] x [out_dim]
-        # batch * output_dim
->>>>>>> 7fb66793
         from_neighs = tf.matmul(neigh_means, self.vars['neigh_weights'])
 
         from_self = tf.matmul(self_vecs, self.vars["self_weights"])
@@ -117,7 +107,6 @@
     def _call(self, inputs):
         self_vecs, neigh_vecs = inputs
 
-<<<<<<< HEAD
         neigh_vecs = tf.nn.dropout(neigh_vecs, 1 - self.dropout)
         self_vecs = tf.nn.dropout(self_vecs, 1 - self.dropout)
         # 这里做了两个操作，首先取并集，首先在原来shape为[batchSize,numSelfDim]增加一个维度变为[batchSize,1,numSelfDim]
@@ -127,14 +116,6 @@
                                           tf.expand_dims(self_vecs, axis=1)], axis=1), axis=1)
 
         # 因为二者已经合为并集，故只需要一个权重矩阵即可，[nodes] x W后，shape变为[batchSize, outputDim]
-=======
-        neigh_vecs = tf.nn.dropout(neigh_vecs, 1-self.dropout)
-        self_vecs = tf.nn.dropout(self_vecs, 1-self.dropout)
-        means = tf.reduce_mean(tf.concat([neigh_vecs,
-                                          tf.expand_dims(self_vecs, axis=1)], axis=1), axis=1)
-
-        # [nodes] x [out_dim]
->>>>>>> 7fb66793
         output = tf.matmul(means, self.vars['weights'])
 
         # bias
@@ -202,25 +183,15 @@
         batch_size = dims[0]
         num_neighbors = dims[1]
         # [nodes * sampled neighbors] x [hidden_dim]
-<<<<<<< HEAD
         # 将邻居矩阵由3维降为2维，此时shape为[batch_size * numNeighbors,neighDim]
         h_reshaped = tf.reshape(neigh_h, (batch_size * num_neighbors, self.neigh_input_dim))
-=======
-        h_reshaped = tf.reshape(
-            neigh_h, (batch_size * num_neighbors, self.neigh_input_dim))
->>>>>>> 7fb66793
 
         # 将降为2维后的邻居矩阵与池化层相乘，池化层shape为[neigh_input_dim,hidden_dim]
         # 相乘后矩阵shape变为[batch_size * num_neighbors,hidden_dim]
         for l in self.mlp_layers:
             h_reshaped = l(h_reshaped)
-<<<<<<< HEAD
         # 将经过池化层的矩阵还原为[batch_size, num_neighbors, hidden_dim],然后进行最大聚合降维为[batch_size, hidden_dim]
         neigh_h = tf.reshape(h_reshaped, (batch_size, num_neighbors, self.hidden_dim))
-=======
-        neigh_h = tf.reshape(
-            h_reshaped, (batch_size, num_neighbors, self.hidden_dim))
->>>>>>> 7fb66793
         neigh_h = tf.reduce_max(neigh_h, axis=1)
 
         from_neighs = tf.matmul(neigh_h, self.vars['neigh_weights'])
@@ -237,11 +208,7 @@
 
         return self.act(output)
 
-<<<<<<< HEAD
 # 与最大池化基本相同，只是采用取均值的方式聚合向量集合
-=======
-
->>>>>>> 7fb66793
 class MeanPoolingAggregator(Layer):
     """ Aggregates via mean-pooling over MLP functions.
     """
@@ -320,11 +287,6 @@
         # bias
         if self.bias:
             output += self.vars['bias']
-<<<<<<< HEAD
-=======
-
-        return self.act(output)
->>>>>>> 7fb66793
 
         return self.act(output)
 
@@ -424,11 +386,7 @@
     """
 
     def __init__(self, input_dim, output_dim, model_size="small", neigh_input_dim=None,
-<<<<<<< HEAD
-                 dropout=0., bias=False, act=tf.nn.relu, name=None, concat=False, **kwargs):
-=======
                  dropout=0., bias=False, act=tf.nn.relu, name=None,  concat=False, **kwargs):
->>>>>>> 7fb66793
         super(SeqAggregator, self).__init__(**kwargs)
 
         self.dropout = dropout
